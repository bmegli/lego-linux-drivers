--- conflicted
+++ resolved
@@ -354,15 +354,9 @@
 	struct servo_motor_device *motor = to_servo_motor_device(dev);
 	int ret;
 
-<<<<<<< HEAD
-	if (!motor->ops.get_rate)
+	if (!motor->ops->get_rate)
 		return -EOPNOTSUPP;
-	ret = motor->ops.get_rate(motor->context);
-=======
-	if (!motor->ops->get_rate)
-		return -ENOSYS;
 	ret = motor->ops->get_rate(motor->context);
->>>>>>> a6a773b4
 	if (ret < 0)
 		return ret;
 	return sprintf(buf, "%d\n", ret);
@@ -375,13 +369,8 @@
 	unsigned value;
 	int err;
 
-<<<<<<< HEAD
-	if (!motor->ops.set_rate)
+	if (!motor->ops->set_rate)
 		return -EOPNOTSUPP;
-=======
-	if (!motor->ops->set_rate)
-		return -ENOSYS;
->>>>>>> a6a773b4
 
 	if (sscanf(buf, "%ud", &value) != 1)
 		return -EINVAL;
@@ -442,7 +431,7 @@
 	servo->dev.parent = parent;
 	servo->dev.class = &servo_motor_class;
 	dev_set_name(&servo->dev, "motor%d", servo_motor_class_id++);
-	
+
 	if (has_fixed_pulse_ms (servo)) {
 		servo->min_pulse_ms = servo->fixed_min_pulse_ms;
 		servo->mid_pulse_ms = servo->fixed_mid_pulse_ms;
